--- conflicted
+++ resolved
@@ -322,18 +322,12 @@
 recently committed state.  This will discard your local modifications,
 so be careful.
 
-<<<<<<< HEAD
-Typing @kbd{A} in the status buffer will allow you to amend the last
-commit with whatever is currently staged. The log edit buffer should
-be pre-populated with the last commit message for you to edit.
-=======
 @node Stashing
 @chapter Stashing
 
 You can create a new stash with @kbd{z}.  Your stashes will be listed
 in the status buffer, and you can apply them with @kbd{a} and pop them
 with @kbd{A}.  To drop a stash, use @kbd{k}.
->>>>>>> b30faeb3
 
 @node Branching
 @chapter Branching
