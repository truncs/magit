--- conflicted
+++ resolved
@@ -934,17 +934,6 @@
 (defun magit-unstage-item ()
   "Remove the item at point from the staging area."
   (interactive)
-<<<<<<< HEAD
-  (let ((item (magit-get-item)))
-    (if item
-	(case (magit-item-type item)
-	  ((hunk)
-	   (magit-write-hunk-item-patch item ".git/magit-tmp")
-	   (magit-run "git" "apply" "--cached" "--reverse" ".git/magit-tmp"))
-	  ((diff)
-	   (magit-run "git" "reset" "HEAD"
-		      (magit-diff-or-hunk-item-file item)))))))
-=======
   (magit-item-case (item info "unstage")
     ((hunk)
      (magit-must-be-staged item)
@@ -953,7 +942,6 @@
      (magit-must-be-staged item)
      (magit-run "git" "reset" "HEAD"
 		(magit-diff-or-hunk-item-file item)))))
->>>>>>> c8cdc5ed
 
 (defun magit-stage-all ()
   (interactive)
@@ -1076,20 +1064,6 @@
     (if (re-search-forward "[ \t\n]*\\'" nil t)
 	(replace-match "\n" nil nil))))
 
-<<<<<<< HEAD
-(defun magit-log-edit-commit (&rest args)
-  (interactive)
-  (magit-log-edit-cleanup)
-  (if (> (buffer-size) 0)
-      (write-region (point-min) (point-max) ".git/magit-log")
-    (write-region "(Empty description)" nil ".git/magit-log"))
-  (erase-buffer)
-  (apply 'magit-run (append (list "git" "commit" "-F" ".git/magit-log") args))
-  (bury-buffer)
-  (when magit-pre-log-edit-window-configuration
-    (set-window-configuration magit-pre-log-edit-window-configuration)
-    (setq magit-pre-log-edit-window-configuration nil)))
-=======
 (defun magit-log-edit-append (str)
   (save-excursion
     (set-buffer (get-buffer-create "*magit-log-edit*"))
@@ -1180,7 +1154,6 @@
       (magit-log-edit-append
        (magit-format-commit "HEAD" "%s%n%n%b")))
     (magit-log-edit-set-fields fields)))
->>>>>>> c8cdc5ed
 
 (defun magit-log-edit ()
   (interactive)
@@ -1330,7 +1303,6 @@
   (interactive)
   (magit-log "HEAD"))
 
-<<<<<<< HEAD
 (defun magit-amend ()
   (interactive)
   (magit-log-edit)
@@ -1341,7 +1313,7 @@
 (defun magit-log-edit-commit-amend ()
   (interactive)
   (magit-log-edit-commit "--amend"))
-=======
+
 ;;; Reflog
 
 (defun magit-reflog (head)
@@ -1365,7 +1337,6 @@
 (defun magit-reflog-head ()
   (interactive)
   (magit-reflog "HEAD"))
->>>>>>> c8cdc5ed
 
 ;;; Diffing
 
