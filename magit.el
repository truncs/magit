--- conflicted
+++ resolved
@@ -722,16 +722,12 @@
 				  (format "%s/%s..HEAD" remote branch))))
       (magit-goto-line old-line)
       (magit-goto-section old-section))
-<<<<<<< HEAD
+    (magit-hs-diff-hide-show magit-diff-init-hiding-mode nil nil)
     (magit-refresh-marks-in-buffer buf)
     (when (and (bobp)
 	       (re-search-forward "^Unstaged changes" nil t))
       (re-search-forward "^@@")
       (forward-char -2))))
-=======
-    (magit-hs-diff-hide-show magit-diff-init-hiding-mode nil nil)
-    (magit-refresh-marks-in-buffer buf)))
->>>>>>> fd309558
 
 (defun magit-find-buffer (submode &optional dir)
   (let ((topdir (magit-get-top-dir (or dir default-directory))))
