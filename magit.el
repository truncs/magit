;;; magit -- control Git from Emacs.

;; Copyright (C) 2008  Marius Vollmer
;; Copyright (C) 2008  Linh Dang
;;
;; Magit is free software; you can redistribute it and/or modify it
;; under the terms of the GNU General Public License as published by
;; the Free Software Foundation; either version 3, or (at your option)
;; any later version.
;;
;; Magit is distributed in the hope that it will be useful, but WITHOUT
;; ANY WARRANTY; without even the implied warranty of MERCHANTABILITY
;; or FITNESS FOR A PARTICULAR PURPOSE.  See the GNU General Public
;; License for more details.
;;
;; You should have received a copy of the GNU General Public License
;; along with GNU Emacs; see the file COPYING.  If not, write to
;; the Free Software Foundation, Inc., 59 Temple Place - Suite 330,
;; Boston, MA 02111-1307, USA.

;;; Commentary

;; Invoking the magit-status function will show a buffer with the
;; current status of the current git repository and its checkout.
;; That buffer offers key bindings for manipulating the status in
;; simple ways.
;;
;; The status buffer mainly shows the difference between the working
;; tree and the index, and the difference between the index and the
;; current HEAD.  You can add individual hunks from the working tree
;; to the index, and you can commit the index.
;;
;; See the Magit User Manual for more information.

;;; TODO

;; - Update commit details when using n and p with commits.
;; - Tags
;; - Equivalent of interactive rebase
;; - 'Subsetting', only looking at a subset of all files.
;; - Detect and handle renames and copies.
;; - Show a given file at the commit under point in the history?
;; - `c' in status should be a no-op if nothing is staged

(require 'cl)
(require 'parse-time)

(defgroup magit nil
  "Controlling Git from Emacs."
  :prefix "magit-"
  :group 'tools)

(defface magit-header
  '((t))
  "Face for generic header lines.

Many Magit faces inherit from this one by default."
  :group 'magit)

(defface magit-section-title
  '((t :weight bold :inherit magit-header))
  "Face for section titles."
  :group 'magit)

(defface magit-branch
  '((t :weight bold :inherit magit-header))
  "Face for the current branch."
  :group 'magit)

(defface magit-diff-file-header
  '((t :inherit magit-header))
  "Face for diff file header lines."
  :group 'magit)

(defface magit-diff-hunk-header
  '((t :slant italic :inherit magit-header))
  "Face for diff hunk header lines."
  :group 'magit)

(defface magit-diff-add
  '((((class color) (background light))
     :foreground "blue1")
    (((class color) (background dark))
     :foreground "white"))
  "Face for lines in a diff that have been added."
  :group 'magit)

(defface magit-diff-none
  '((t))
  "Face for lines in a diff that are unchanged."
  :group 'magit)

(defface magit-diff-del
  '((((class color) (background light))
     :foreground "red")
    (((class color) (background dark))
     :foreground "OrangeRed"))
  "Face for lines in a diff that have been deleted."
  :group 'magit)

(defface magit-item-highlight
  '((t :background "gray95"))
  "Face for highlighting the current item."
  :group 'magit)

;;; Utilities

(defun magit-goto-line (line)
  (save-restriction
    (widen)
    (goto-char 1)
    (forward-line (1- line))))

(defun magit-shell (cmd &rest args)
  (let ((str (shell-command-to-string (apply 'format cmd args))))
    (if (string= str "")
	nil
      (if (equal (elt str (- (length str) 1)) ?\n)
	  (substring str 0 (- (length str) 1))
	str))))

(defun magit-shell-lines (cmd &rest args)
  (let ((str (shell-command-to-string (apply 'format cmd args))))
    (if (string= str "")
	nil
      (let ((lines (nreverse (split-string str "\n"))))
	(if (string= (car lines) "")
	    (setq lines (cdr lines)))
	(nreverse lines)))))

(defun magit-file-lines (file)
  (if (file-exists-p file)
      (magit-shell-lines "cat '%s'" file)
    nil))

(defun magit-concat-with-delim (delim seqs)
  (cond ((null seqs)
	 nil)
	((null (cdr seqs))
	 (car seqs))
	(t
	 (concat (car seqs) delim (magit-concat-with-delim delim (cdr seqs))))))

(defun magit-get (&rest keys)
  (magit-shell "git config %s" (magit-concat-with-delim "." keys)))

(defun magit-set (val &rest keys)
  (if val
      (magit-shell "git config %s %s" (magit-concat-with-delim "." keys) val)
    (magit-shell "git config --unset %s" (magit-concat-with-delim "." keys))))

(defun magit-get-top-dir (cwd)
  (let* ((cwd (expand-file-name cwd))
	 (magit-dir (magit-shell "cd '%s' && git rev-parse --git-dir 2>/dev/null"
				 cwd)))
    (if magit-dir
	(file-name-as-directory (or (file-name-directory magit-dir) cwd))
      nil)))

(defun magit-get-ref (ref)
  (magit-shell "git symbolic-ref -q %s" ref))

(defun magit-get-current-branch ()
  (let* ((head (magit-get-ref "HEAD"))
	 (pos (and head (string-match "^refs/heads/" head))))
    (if pos
	(substring head 11)
      nil)))

(defun magit-read-top-dir (prefix)
  (let ((dir (magit-get-top-dir default-directory)))
    (if (or (not dir) prefix)
	(magit-get-top-dir (read-directory-name "Git repository: " dir))
      dir)))

(defun magit-name-rev (rev)
  (magit-shell "git name-rev --always --name-only %s" rev))

(defun magit-put-line-property (prop val)
  (put-text-property (line-beginning-position) (line-beginning-position 2)
		     prop val))

;;; Highlighting


;;; Revisions and ranges

(defun magit-list-interesting-revisions ()
  (magit-shell-lines "git branch -a | cut -c3-"))

(defun magit-read-rev (prompt &optional def)
  (let* ((prompt (if def
		     (format "%s (default %s): " prompt def)
		   (format "%s: " prompt)))
	 (rev (completing-read prompt (magit-list-interesting-revisions)
			       nil nil nil nil def)))
    (if (string= rev "")
	nil
      rev)))

(defun magit-read-rev-range (op &optional def-beg def-end)
  (if current-prefix-arg
      (read-string (format "%s range: " op))
    (let ((beg (magit-read-rev (format "%s start" op)
			       def-beg)))
      (if (not beg)
	  nil
	(let ((end (magit-read-rev (format "%s end" op) def-end)))
	  (cons beg end))))))

(defun magit-rev-to-git (rev)
  (or rev
      (error "No revision specified"))
  (if (string= rev ".")
      (or (magit-marked-object)
	  (error "Commit mark not set"))
    rev))

(defun magit-rev-range-to-git (range)
  (or range
      (error "No revision range specified"))
  (if (stringp range)
      range
    (if (cdr range)
	(format "%s..%s"
		(magit-rev-to-git (car range))
		(magit-rev-to-git (cdr range)))
      (format "%s" (magit-rev-to-git (car range))))))

(defun magit-rev-describe (rev)
  (or rev
      (error "No revision specified"))
  (if (string= rev ".")
      "mark"
    (magit-name-rev rev)))

(defun magit-rev-range-describe (range things)
  (or range
      (error "No revision range specified"))
  (if (stringp range)
      (format "%s in %s" things range)
    (if (cdr range)
	(format "%s from %s to %s" things 
		(magit-rev-describe (car range))
		(magit-rev-describe (cdr range)))
      (format "%s at %s" things (magit-rev-describe (car range))))))

(defun magit-default-rev ()
  (magit-commit-at-point t))

;;; Items

(defstruct magit-item
  type beginning ending info)

(defun magit-markup-item (beg end type info &optional active-beg active-end)
  (let ((item (make-magit-item :type type
			       :beginning beg
			       :ending end
			       :info info)))
    (put-text-property (or active-beg beg) (or active-end end)
		       'magit-item item)
    item))

(defun magit-get-item ()
  (get-text-property (point) 'magit-item))

(defvar magit-highlight-overlay nil)

(defvar magit-highlighted-item nil)

<<<<<<< HEAD
(defvar magit-log-edit-hook nil)

(defvar magit-auto-update nil
  "Make every save to potentially update the status buffer where applicable.")

=======
>>>>>>> 52abed76
(defun magit-highlight-item ()
  (let ((item (magit-get-item)))
    (when (not (eq item magit-highlighted-item))
      (setq magit-highlighted-item item)
      (if (not magit-highlight-overlay)
	  (let ((ov (make-overlay 1 1)))
	    (overlay-put ov 'face 'magit-item-highlight)
	    (setq magit-highlight-overlay ov)))
      (if item
	  (move-overlay magit-highlight-overlay
			(magit-item-beginning item)
			(magit-item-ending item)
			(current-buffer))
	(delete-overlay magit-highlight-overlay)))))

;;; Sections

(defun magit-insert-section (section title washer cmd &rest args)
  (let ((section-beg (point)))
    (if title
	(insert (propertize title 'face 'magit-section-title) "\n"))
    (let* ((beg (point))
	   (status (apply 'call-process cmd nil t nil args)))
      (put-text-property section-beg (point) 'magit-section (list section))
      (if washer
	  (save-restriction
	    (narrow-to-region beg (point))
	    (funcall washer status)
	    (goto-char (point-max))))
      (if (/= beg (point))
	  (insert "\n")
	(delete-region section-beg (point))))))

(defun magit-section-head (section n)
  (if (<= (length section) n)
      (subseq section 0 n)
    (append section (make-list (- n (length section)) nil))))

(defun magit-section-prefix-p (prefix section)
  (and prefix 
       (<= (length prefix) (length section))
       (equal prefix (subseq section 0 (length prefix)))))

(defun magit-markup-subsection (beg end subsection level)
  (let* ((section (get-text-property beg 'magit-section))
	 (new (append (magit-section-head section level)
		      (list subsection))))
    (put-text-property beg end 'magit-section new)))

(defun magit-section-at-point ()
  (get-text-property (point) 'magit-section))

(defun magit-goto-section (section)
  (let ((goal-pos (point)))
    (goto-char (point-min))
    (while (not (eobp))
      (if (magit-section-prefix-p (get-text-property (point) 'magit-section)
				  section)
	  (setq goal-pos (point)))
      (goto-char (or (next-single-property-change (point)
						  'magit-section)
		     (point-max))))
    (goto-char goal-pos)))

(defun magit-next-section ()
  (interactive)
  (let ((next-section (next-single-property-change (point)
						   'magit-section)))
    (if next-section
	(goto-char next-section)
      (error "No next section."))))

(defun magit-previous-section ()
  (interactive)
  (let ((prev-section (previous-single-property-change (point)
						       'magit-section)))
    (if prev-section
	(goto-char prev-section)
      (error "No previous section."))))

(defmacro magit-define-section-jumper (sym title)
  (let ((fun (intern (format "magit-jump-to-%s" sym)))
	(doc (format "Jump to section `%s'." title)))
    `(defun ,fun ()
       (interactive)
       (magit-goto-section '(,sym)))))

;;; Running asynchronous commands

(defun magit-set-mode-line-process (str)
  (save-excursion
    (set-buffer (magit-find-status-buffer))
    (setq mode-line-process (if str
				(concat " " str)
			      ""))))

(defvar magit-process nil)

(defun magit-run (cmd &rest args)
  (or (not magit-process)
      (error "Git is already running."))
  (let ((dir default-directory)
	(buf (get-buffer-create "*magit-process*")))
    (magit-set-mode-line-process (if (equal cmd "git")
				     (car args)
				   cmd))
    (save-excursion
      (set-buffer buf)
      (setq default-directory dir)
      (erase-buffer)
      (insert "$ " (magit-concat-with-delim " " (cons cmd args)) "\n")
      (setq magit-process (apply 'start-process "git" buf cmd args))
      (set-process-sentinel magit-process 'magit-process-sentinel))))

(defun magit-revert-files ()
  (let ((files (magit-shell-lines "git ls-files")))
    (dolist (file files)
      (let ((buffer (find-buffer-visiting file)))
	(when (and buffer
		   (not (verify-visited-file-modtime buffer))
		   (not (buffer-modified-p buffer)))
	  (with-current-buffer buffer
	    (ignore-errors
	      (revert-buffer t t t))))))))

(defun magit-process-sentinel (process event)
  (with-current-buffer (process-buffer process)
    (let ((msg (format "Git %s." (substring event 0 -1))))
      (insert msg "\n")
      (message msg)))
  (setq magit-process nil)
  (magit-set-mode-line-process nil)
  (magit-revert-files)
  (magit-update-status (magit-find-status-buffer)))

(defun magit-display-process ()
  (interactive)
  (display-buffer "*magit-process*"))

;;; Mode

;; We define individual functions (instead of using lambda etc) so
;; that the online help can show something meaningful.

(magit-define-section-jumper untracked "Untracked changes")
(magit-define-section-jumper unstaged  "Unstaged changes")
(magit-define-section-jumper staged    "Staged changes")
(magit-define-section-jumper unpushed  "Unpushed changes")

(defvar magit-mode-map
  (let ((map (make-keymap)))
    (suppress-keymap map t)
    (define-key map (kbd "n") 'magit-next-section)
    (define-key map (kbd "p") 'magit-previous-section)
    (define-key map (kbd "1") 'magit-jump-to-untracked)
    (define-key map (kbd "2") 'magit-jump-to-unstaged)
    (define-key map (kbd "3") 'magit-jump-to-staged)
    (define-key map (kbd "4") 'magit-jump-to-unpushed)
    (define-key map (kbd "g") 'magit-status)
    (define-key map (kbd "s") 'magit-stage-item)
    (define-key map (kbd "S") 'magit-stage-all)
    (define-key map (kbd "u") 'magit-unstage-item)
    (define-key map (kbd "U") 'magit-unstage-all)
    (define-key map (kbd "i") 'magit-ignore-item)
    (define-key map (kbd "?") 'magit-describe-item)
    (define-key map (kbd ".") 'magit-mark-item)
    (define-key map (kbd "=") 'magit-diff-with-mark)
    (define-key map (kbd "l") 'magit-log-head)
    (define-key map (kbd "L") 'magit-log)
    (define-key map (kbd "d") 'magit-diff-working-tree)
    (define-key map (kbd "D") 'magit-diff)
    (define-key map (kbd "a") 'magit-apply-commit)
    (define-key map (kbd "v") 'magit-revert-commit)
    (define-key map (kbd "x") 'magit-reset-head)
    (define-key map (kbd "X") 'magit-reset-working-tree)
    (define-key map (kbd "k") 'magit-discard-item)
    (define-key map (kbd "RET") 'magit-visit-item)
    (define-key map (kbd "b") 'magit-checkout)
    (define-key map (kbd "B") 'magit-create-branch)
    (define-key map (kbd "m") 'magit-manual-merge)
    (define-key map (kbd "M") 'magit-automatic-merge)
    (define-key map (kbd "R") 'magit-rebase-step)
<<<<<<< HEAD
    (define-key map (kbd "A") 'magit-amend)
=======
>>>>>>> 52abed76
    (define-key map (kbd "P") 'magit-push)
    (define-key map (kbd "f") 'magit-remote-update)
    (define-key map (kbd "F") 'magit-pull)
    (define-key map (kbd "c") 'magit-log-edit)
    (define-key map (kbd "C") 'magit-add-log)
    (define-key map (kbd "$") 'magit-display-process)
    (define-key map (kbd "q") 'quit-window)
    map))

(defvar magit-mode-hook nil)

(put 'magit-mode 'mode-class 'special)

(defvar magit-marked-object nil)
(make-variable-buffer-local 'magit-marked-object)
(put 'magit-marked-object 'permanent-local t)

(defvar magit-submode nil)
(make-variable-buffer-local 'magit-submode)
(put 'magit-submode 'permanent-local t)

(defun magit-mode ()
  "Review the status of a git repository and act on it.

Please see the manual for a complete description of Magit.

\\{magit-mode-map}"
  (kill-all-local-variables)
  (setq buffer-read-only t)
  (setq major-mode 'magit-mode
	mode-name "Magit"
	mode-line-process ""
	truncate-lines t)
  (add-hook 'post-command-hook #'magit-highlight-item nil t)
  (use-local-map magit-mode-map)
  (run-mode-hooks 'magit-mode-hook))

(defun magit-mode-init (dir submode)
  (setq default-directory dir
	magit-submode submode)
  (magit-mode))

;;; Status

(defun magit-wash-untracked-files (status)
  (goto-char (point-min))
  (let ((seq 0))
    (while (not (eobp))
      (let ((filename (buffer-substring-no-properties
		       (point) (line-end-position))))
	(cond ((not (string= filename ""))
	       (magit-markup-subsection (line-beginning-position) 
					(line-beginning-position 2)
					seq 1)
	       (magit-put-line-property 'face '(:foreground "red"))
	       (magit-markup-item (line-beginning-position)
				  (line-beginning-position 2)
				  'untracked-file filename)
	       (setq seq (+ seq 1)))))
      (forward-line)
      (beginning-of-line))))

(defun magit-wash-diff-markup-diff (head-seq head-beg head-end)
  (let ((head-end (or head-end (point))))
    (when head-beg
      (magit-markup-item head-beg (point)
			 'diff nil
			 head-beg head-end)
      (magit-markup-subsection head-beg head-end head-seq 1))))
<<<<<<< HEAD

(defun magit-hunk-item-head-beg (item)
  (car (magit-item-info item)))

=======

(defun magit-hunk-item-head-beg (item)
  (car (magit-item-info item)))

>>>>>>> 52abed76
(defun magit-hunk-item-head-end (item)
  (cadr (magit-item-info item)))

(defun magit-wash-diff-markup-hunk (head-seq hunk-seq
					     head-beg head-end hunk-beg)
  (when hunk-beg
    (magit-markup-item hunk-beg (point)
		       'hunk (list head-beg head-end))
    (magit-markup-subsection hunk-beg (point) head-seq 1)
    (magit-markup-subsection hunk-beg (point) hunk-seq 2)))

(defun magit-wash-diff (status)
  (goto-char (point-min))
  (let ((n-files 1)
	(head-seq 0)
	(head-beg nil)
	(head-end nil)
	(hunk-seq 0)
	(hunk-beg nil))
    (while (not (eobp))
      (let ((prefix (buffer-substring-no-properties
		     (point) (min (+ (point) n-files) (point-max)))))
	(cond ((looking-at "^diff")
	       (magit-put-line-property 'face 'magit-diff-file-header)
	       (magit-wash-diff-markup-diff head-seq head-beg head-end)
	       (magit-wash-diff-markup-hunk head-seq hunk-seq
					    head-beg head-end hunk-beg)
	       (setq head-seq (+ head-seq 1))
	       (setq head-beg (point))
	       (setq head-end nil)
	       (setq hunk-seq 0)
	       (setq hunk-beg nil))
	      ((looking-at "^@+")
	       (magit-put-line-property 'face 'magit-diff-hunk-header)
	       (setq n-files (- (length (match-string 0)) 1))
	       (if (null head-end)
		   (setq head-end (point)))
	       (magit-wash-diff-markup-hunk head-seq hunk-seq
					    head-beg head-end hunk-beg)
	       (setq hunk-seq (+ hunk-seq 1))
	       (setq hunk-beg (point)))
	      ((looking-at "^ ")
	       (magit-put-line-property 'face 'magit-diff-none))
	      ((string-match "\\+" prefix)
	       (magit-put-line-property 'face 'magit-diff-add))
	      ((string-match "-" prefix)
	       (magit-put-line-property 'face 'magit-diff-del))))
      (forward-line)
      (beginning-of-line))
    (magit-wash-diff-markup-diff head-seq head-beg head-end)
    (magit-wash-diff-markup-hunk head-seq hunk-seq
				 head-beg head-end hunk-beg)))

(defun magit-update-status (buf)
  (with-current-buffer buf
    (let ((old-line (line-number-at-pos))
	  (old-section (magit-section-at-point))
	  (inhibit-read-only t))
      (erase-buffer)
      (let* ((branch (magit-get-current-branch))
	     (remote (and branch (magit-get "branch" branch "remote"))))
	(if remote
	    (insert (format "Remote: %s %s\n"
			    remote (magit-get "remote" remote "url"))))
	(insert (format "Local:  %s %s\n"
			(propertize (or branch "(detached)")
				    'face 'magit-branch)
			(abbreviate-file-name default-directory)))
	(insert
	 (format "Head:   %s\n"
		 (magit-shell
		  "git log --max-count=1 --abbrev-commit --pretty=oneline")))
	(let ((merge-heads (magit-file-lines ".git/MERGE_HEAD")))
	  (if merge-heads
	      (insert (format "Merging: %s\n"
			      (magit-concat-with-delim
			       ", "
			       (mapcar 'magit-name-rev merge-heads))))))
	(let ((rebase (magit-rebase-info)))
	  (if rebase
	      (insert (apply 'format "Rebasing: %s (%s of %s)\n" rebase))))
	(insert "\n")
	(magit-insert-section 'untracked
			      "Untracked files:" 'magit-wash-untracked-files
			      "git" "ls-files" "--others" "--exclude-standard")
	(magit-insert-section 'unstaged
			      "Unstaged changes:" 'magit-wash-diff
			      "git" "diff")
	(magit-insert-section 'staged
			      "Staged changes:" 'magit-wash-diff
			      "git" "diff" "--cached")
	(if remote
	    (magit-insert-section 'unpushed
				  "Unpushed commits:" 'magit-wash-log
				  "git" "log" "--graph" "--pretty=oneline"
				  (format "%s/%s..HEAD" remote branch))))
      (magit-goto-line old-line)
      (magit-goto-section old-section))
    (magit-refresh-marks-in-buffer buf)
    (magit-highlight-item)))

(defun magit-find-buffer (submode &optional dir)
  (let ((topdir (magit-get-top-dir (or dir default-directory))))
    (dolist (buf (buffer-list))
      (if (save-excursion
	    (set-buffer buf)
	    (and (equal default-directory topdir)
		 (eq major-mode 'magit-mode)
		 (eq magit-submode submode)))
	  (return buf)))))

(defun magit-find-status-buffer (&optional dir)
  (magit-find-buffer 'status dir))

(defun magit-status (dir)
  (interactive (list (magit-read-top-dir current-prefix-arg)))
  (save-some-buffers)
  (let* ((topdir (magit-get-top-dir dir))
	 (buf (or (magit-find-status-buffer topdir)
		  (create-file-buffer (file-name-nondirectory
				       (directory-file-name topdir))))))
    (switch-to-buffer buf)
    (magit-mode-init topdir 'status)
    (magit-update-status buf)))

;;; Staging

(defun magit-write-hunk-item-patch (item file)
  (write-region (magit-hunk-item-head-beg item)
		(magit-hunk-item-head-end item)
		file)
  (write-region (magit-item-beginning item)
		(magit-item-ending item)
		file
		t))

(defun magit-hunk-item-is-conflict-p (item)
  (save-excursion
    (goto-char (magit-hunk-item-head-beg item))
    (looking-at "^diff --cc")))

(defun magit-diff-item-conflict-file (item)
  (save-excursion
    (goto-char (magit-item-beginning item))
    (if (looking-at "^diff --cc +\\(.*\\)$")
	(match-string 1)
      nil)))

(defun magit-diff-or-hunk-item-file (item)
  (save-excursion
    (goto-char (if (eq (magit-item-type item) 'hunk)
		   (magit-hunk-item-head-beg item)
		 (magit-item-beginning item)))
    (cond ((looking-at "^diff --git a/\\(.*\\) b/\\(.*\\)$")
	   (match-string 2))
	  ((looking-at "^diff --cc +\\(.*\\)$")
	   (match-string 1))
	  (t
	   nil))))

(defun magit-hunk-item-target-line (item)
  (save-excursion
    (beginning-of-line)
    (let ((line (line-number-at-pos)))
      (if (looking-at "-")
	  (error "Can't visit removed lines."))
      (goto-char (magit-item-beginning item))
      (if (not (looking-at "@@+ .* \\+\\([0-9]+\\),[0-9]+ @@+"))
	  (error "Hunk header not found."))
      (let ((target (parse-integer (match-string 1))))
	(forward-line)
	(while (< (line-number-at-pos) line)
	  ;; XXX - deal with combined diffs
	  (if (not (looking-at "-"))
	      (setq target (+ target 1)))
	  (forward-line))
	target))))

(defun magit-stage-item ()
  "Add the item at point to the staging area."
  (interactive)
  (let ((item (magit-get-item)))
    (if item
	(case (magit-item-type item)
	  ((untracked-file)
	   (magit-run "git" "add" (magit-item-info item)))
	  ((hunk)
	   (if (magit-hunk-item-is-conflict-p item)
	       (error "Can't stage individual resolution hunks.  Please stage the whole file."))
	   (magit-write-hunk-item-patch item ".git/magit-tmp")
	   (magit-run "git" "apply" "--cached" ".git/magit-tmp"))
	  ((diff)
	   (magit-run "git" "add" (magit-diff-or-hunk-item-file item)))))))

(defun magit-unstage-item ()
  "Remove the item at point from the staging area."
  (interactive)
  (let ((item (magit-get-item)))
    (if item
	(case (magit-item-type item)
	  ((hunk)
	   (magit-write-hunk-item-patch item ".git/magit-tmp")
	   (magit-run "git" "apply" "--cached" "--reverse" ".git/magit-tmp"))
	  ((diff)
	   (magit-run "git" "reset" "HEAD"
		      (magit-diffor-hunk-item-file item)))))))

(defun magit-stage-all ()
  (interactive)
  (magit-run "git" "add" "-u" "."))

(defun magit-unstage-all ()
  (interactive)
  (magit-run "git" "reset" "HEAD"))

;;; Branches

(defun magit-checkout (rev)
  (interactive (list (magit-read-rev "Switch to" (magit-default-rev))))
  (if rev
      (magit-run "git" "checkout" (magit-rev-to-git rev))))

(defun magit-read-create-branch-args ()
  (let* ((cur-branch (magit-get-current-branch))
	 (branch (read-string "Create branch: "))
	 (parent (magit-read-rev "Parent" cur-branch)))
    (list branch parent)))

(defun magit-create-branch (branch parent)
  (interactive (magit-read-create-branch-args))
  (if (and branch (not (string= branch ""))
	   parent)
      (magit-run "git" "checkout" "-b"
		 branch
		 (magit-rev-to-git parent))))

;;; Merging

(defun magit-manual-merge (rev)
  (interactive (list (magit-read-rev "Manually merge")))
  (if rev
      (magit-run "git" "merge" "--no-ff" "--no-commit"
		 (magit-rev-to-git rev))))

(defun magit-automatic-merge (rev)
  (interactive (list (magit-read-rev "Merge")))
  (if rev
      (magit-run "git" "merge" (magit-rev-to-git rev))))

;;; Rebasing

(defun magit-rebase-info ()
  (cond ((file-exists-p ".dotest")
	 (list (magit-name-rev (car (magit-file-lines ".dotest/onto")))
	       (car (magit-file-lines ".dotest/next"))
	       (car (magit-file-lines ".dotest/last"))))
	((file-exists-p ".git/.dotest-merge")
	 (list (car (magit-file-lines ".git/.dotest-merge/onto_name"))
	       (car (magit-file-lines ".git/.dotest-merge/msgnum"))
	       (car (magit-file-lines ".git/.dotest-merge/end"))))
	(t
	 nil)))

(defun magit-rebase-step ()
  (interactive)
  (let ((info (magit-rebase-info)))
    (if (not info)
	(let ((rev (magit-read-rev "Rebase to")))
	  (if rev
	      (magit-run "git" "rebase" (magit-rev-to-git rev))))
      (let ((cursor-in-echo-area t)
	    (message-log-max nil))
	(message "Rebase in progress.  Abort, Skip, or Continue? ")
	(let ((reply (read-event)))
	  (case reply
	    ((?A ?a)
	     (magit-run "git" "rebase" "--abort"))
	    ((?S ?s)
	     (magit-run "git" "rebase" "--skip"))
	    ((?C ?c)
	     (magit-run "git" "rebase" "--continue"))))))))

;;; Resetting

(defun magit-reset-head (rev)
  (interactive (list (magit-read-rev "Reset head to"
				     (or (magit-default-rev)
					 "HEAD^"))))
  (if rev
      (magit-run "git" "reset" "--soft" (magit-rev-to-git rev))))

(defun magit-reset-working-tree ()
  (interactive)
  (if (yes-or-no-p "Discard all uncommitted changes? ")
      (magit-run "git" "reset" "--hard")))

;;; Updating, pull, and push

(defun magit-remote-update ()
  (interactive)
  (magit-run "git" "remote" "update"))

(defun magit-pull ()
  (interactive)
  (magit-run "git" "pull" "-v"))

(defun magit-push ()
  (interactive)
  (magit-run "git" "push" "-v"))

;;; Committing

(defvar magit-log-edit-map nil)

(when (not magit-log-edit-map)
  (setq magit-log-edit-map (make-sparse-keymap))
  (define-key magit-log-edit-map (kbd "C-c C-c") 'magit-log-edit-commit))

(defvar magit-pre-log-edit-window-configuration nil)

(defun magit-log-edit-cleanup ()
  (save-excursion
    (goto-char (point-min))
    (flush-lines "^#")
    (goto-char (point-min))
    (if (re-search-forward "[ \t\n]*\\'" nil t)
	(replace-match "\n" nil nil))))

(defun magit-log-edit-commit (&rest args)
  (interactive)
  (magit-log-edit-cleanup)
  (if (> (buffer-size) 0)
      (write-region (point-min) (point-max) ".git/magit-log")
    (write-region "(Empty description)" nil ".git/magit-log"))
  (erase-buffer)
  (apply 'magit-run (append (list "git" "commit" "-F" ".git/magit-log") args))
  (bury-buffer)
  (when magit-pre-log-edit-window-configuration
    (set-window-configuration magit-pre-log-edit-window-configuration)
    (setq magit-pre-log-edit-window-configuration nil)))

(defun magit-log-edit ()
  (interactive)
  (let ((dir default-directory)
	(buf (get-buffer-create "*git-log-edit*")))
    (setq magit-pre-log-edit-window-configuration
	  (current-window-configuration))
    (pop-to-buffer buf)
    (setq default-directory dir)
    (use-local-map magit-log-edit-map)
    (message "Type C-c C-c to commit.")
    (run-hooks 'magit-log-edit-hook)))

(defun magit-add-log ()
  (interactive)
  (let ((item (magit-get-item)))
    (if (not (and item (eq (magit-item-type item) 'hunk)))
	(error "No hunk at point."))
    (let ((fun (save-window-excursion
		 (save-excursion
		   (magit-visit-item)
		   (add-log-current-defun))))
	  (file (magit-diff-or-hunk-item-file item)))
      (magit-log-edit)
      (goto-char (point-min))
      (cond ((not (search-forward-regexp (format "^\\* %s" (regexp-quote file))
					 nil t))
	     ;; No entry for file, create it.
	     (goto-char (point-max))
	     (insert (format "\n* %s (%s): " file fun)))
	    (t
	     ;; found entry for file, look for fun
	     (let ((limit (or (search-forward-regexp "^\\* " nil t)
			      (point-max))))
	       (cond ((search-forward-regexp (format "(.*\\<%s\\>.*):"
						     (regexp-quote fun))
					     limit t)
		      ;; found it, goto end of current entry
		      (if (search-forward-regexp "^(" limit t)
			  (backward-char 2)
			(goto-char limit)))
		     (t
		      ;; not found insert new entry
		      (goto-char limit)
		      (beginning-of-line)
		      (open-line 1)
		      (insert (format "(%s): " fun))))))))))

;;; Commits

(defun magit-commit-at-point (&optional nil-ok-p)
  (let* ((item (magit-get-item))
	 (commit (and item
		      (eq (magit-item-type item) 'commit)
		      (magit-item-info item))))
    (if nil-ok-p
	commit
      (or commit
	  (error "No commit at point.")))))

(defun magit-apply-commit ()
  (interactive)
  (magit-run "git" "cherry-pick" "--no-commit" (magit-commit-at-point)))

(defun magit-revert-commit ()
  (interactive)
  (magit-run "git" "revert" "--no-commit" (magit-commit-at-point)))

(defun magit-show-commit ()
  "Show details of the commit on the current line."
  (interactive)
  (let ((dir default-directory)
	(commit (magit-commit-at-point))
	(buf (get-buffer-create "*magit-commit*")))
    (display-buffer buf)
    (save-excursion
      (set-buffer buf)
      (setq buffer-read-only t)
      (setq default-directory dir)
      (let ((inhibit-read-only t))
	(erase-buffer)
	(magit-insert-section 'commit nil 'magit-wash-diff
			      "git" "log" "--max-count=1" "--cc" "-p"
			      commit)))))

(defun magit-wash-log (status)
  (goto-char (point-min))
  (while (not (eobp))
    (when (search-forward-regexp "[0-9a-fA-F]\\{40\\}" (line-end-position) t)
      (let ((commit (match-string-no-properties 0)))
	(delete-region (match-beginning 0) (match-end 0))
	(goto-char (match-beginning 0))
	(fixup-whitespace)
	(magit-markup-item (line-beginning-position)
			   (line-beginning-position 2)
			   'commit commit)))
    (forward-line)))

(defun magit-log (range)
  (interactive (list (magit-read-rev-range "Log" (magit-get-current-branch))))
  (if range
      (let* ((topdir (magit-get-top-dir default-directory))
	     (args (magit-rev-range-to-git range)))
	(switch-to-buffer "*magit-log*")
	(magit-mode-init topdir 'log)
	(let ((inhibit-read-only t))
	  (save-excursion
	    (erase-buffer)
	    (magit-insert-section 'history
				  (magit-rev-range-describe range "Commits")
				  'magit-wash-log
				  "git" "log" "--graph" "--max-count=10000"
				  "--pretty=oneline" args)))
	(magit-refresh-marks-in-buffer (current-buffer)))))

(defun magit-log-head ()
  (interactive)
  (magit-log "HEAD"))

(defun magit-amend ()
  (interactive)
  (magit-log-edit)
  ;; TODO: should get this from git itself; this could be inaccurate.
  (insert-file ".git/magit-log")
  (local-set-key (kbd "C-c C-c") 'magit-log-edit-commit-amend))

(defun magit-log-edit-commit-amend ()
  (interactive)
  (magit-log-edit-commit "--amend"))

;;; Diffing

(defun magit-diff (range)
  (interactive (list (magit-read-rev-range "Diff")))
  (if range
      (let* ((dir default-directory)
	     (args (magit-rev-range-to-git range))
	     (buf (get-buffer-create "*magit-diff*")))
	(display-buffer buf)
	(save-excursion
	  (set-buffer buf)
	  (magit-mode-init dir 'diff)
	  (let ((inhibit-read-only t))
	    (erase-buffer)
	    (magit-insert-section 'diff 
				  (magit-rev-range-describe range "Changes")
				  'magit-wash-diff
				  "git" "diff" args))))))

(defun magit-diff-working-tree (rev)
  (interactive (list (magit-read-rev "Diff with")))
  (if rev
      (magit-diff rev)))

(defun magit-diff-with-mark ()
  (interactive)
  (magit-diff (cons (magit-marked-object)
		    (magit-commit-at-point))))

;;; Markers

(defun magit-marked-object ()
  (save-excursion
    (set-buffer (magit-find-status-buffer))
    magit-marked-object))

(defun magit-set-marked-object (object)
  (save-excursion
    (set-buffer (magit-find-status-buffer))
    (setq magit-marked-object object)))

(defun magit-refresh-marks-in-buffer (buf)
  (let ((marked (magit-marked-object)))
    (save-excursion
      (set-buffer buf)
      (let ((inhibit-read-only t))
	(goto-char (point-min))
	(while (not (eobp))
	  (let ((item (get-text-property (point) 'magit-item))
		(next-change (or (next-single-property-change (point)
							      'magit-item)
				 (point-max))))
	    (if (and item (eq (magit-item-type item) 'commit))
		(put-text-property (point) next-change
				   'face (if (equal marked
						    (magit-item-info item))
					     '(:foreground "red")
					   nil)))
	    (goto-char next-change)))))))

(defun magit-refresh-marks ()
  (let ((status-buffer (magit-find-status-buffer)))
    (magit-refresh-marks-in-buffer (current-buffer))
    (if (not (eq (current-buffer) status-buffer))
	(magit-refresh-marks-in-buffer status-buffer))))

(defun magit-mark-item ()
  (interactive)
  (magit-set-marked-object (magit-commit-at-point))
  (magit-refresh-marks))

;;; Auto-update

(add-hook 'after-save-hook 'magit-maybe-update-status)

(defun magit-maybe-update-status ()
  "Update the status buffer for the current buffer if there is one."
  (when magit-auto-update
    ;; TODO: is it quicker to just check (vc-git-registered (buffer-file-name)))?
    (let ((buf (magit-find-status-buffer
                (magit-get-top-dir (file-name-directory (buffer-file-name))))))
      (if buf
        (magit-update-status buf)))))

;;; Miscellaneous

(defun magit-ignore-item ()
  (interactive)
  (let ((item (magit-get-item)))
    (if item
	(case (magit-item-type item)
	  ((untracked-file)
	   (append-to-file (concat "/" (magit-item-info item) "\n")
			   nil ".gitignore")
	   (magit-update-status (magit-find-status-buffer)))))))

(defun magit-discard-item ()
  (interactive)
  (let ((item (magit-get-item)))
    (if item
	(case (magit-item-type item)
	  ((untracked-file)
	   (let ((file (magit-item-info item)))
	     (if (yes-or-no-p (format "Delete file %s? " file))
		 (magit-run "rm" file))))))))

(defun magit-visit-item ()
  (interactive)
  (let ((item (magit-get-item)))
    (if item
	(case (magit-item-type item)
	  ((untracked-file)
	   (find-file (magit-item-info item)))
	  ((diff hunk)
	   (let ((file (magit-diff-or-hunk-item-file item))
		 (line (if (eq (magit-item-type item) 'hunk)
			   (magit-hunk-item-target-line item)
			 (magit-diff-item-position item))))
	     (find-file file)
	     (if line
		 (goto-line line))))
	  ((commit)
	   (magit-show-commit))))))

(defun magit-describe-item ()
  (interactive)
  (let ((item (magit-get-item)))
    (message "Item: %s %s-%s %S"
	     (magit-item-type item)
	     (magit-item-beginning item)
	     (magit-item-ending item)
	     (magit-item-info item))))


(provide 'magit)
;;; magit.el ends here<|MERGE_RESOLUTION|>--- conflicted
+++ resolved
@@ -269,14 +269,11 @@
 
 (defvar magit-highlighted-item nil)
 
-<<<<<<< HEAD
 (defvar magit-log-edit-hook nil)
 
 (defvar magit-auto-update nil
   "Make every save to potentially update the status buffer where applicable.")
 
-=======
->>>>>>> 52abed76
 (defun magit-highlight-item ()
   (let ((item (magit-get-item)))
     (when (not (eq item magit-highlighted-item))
@@ -459,10 +456,7 @@
     (define-key map (kbd "m") 'magit-manual-merge)
     (define-key map (kbd "M") 'magit-automatic-merge)
     (define-key map (kbd "R") 'magit-rebase-step)
-<<<<<<< HEAD
     (define-key map (kbd "A") 'magit-amend)
-=======
->>>>>>> 52abed76
     (define-key map (kbd "P") 'magit-push)
     (define-key map (kbd "f") 'magit-remote-update)
     (define-key map (kbd "F") 'magit-pull)
@@ -532,17 +526,10 @@
 			 'diff nil
 			 head-beg head-end)
       (magit-markup-subsection head-beg head-end head-seq 1))))
-<<<<<<< HEAD
 
 (defun magit-hunk-item-head-beg (item)
   (car (magit-item-info item)))
 
-=======
-
-(defun magit-hunk-item-head-beg (item)
-  (car (magit-item-info item)))
-
->>>>>>> 52abed76
 (defun magit-hunk-item-head-end (item)
   (cadr (magit-item-info item)))
 
@@ -748,7 +735,7 @@
 	   (magit-run "git" "apply" "--cached" "--reverse" ".git/magit-tmp"))
 	  ((diff)
 	   (magit-run "git" "reset" "HEAD"
-		      (magit-diffor-hunk-item-file item)))))))
+		      (magit-diff-or-hunk-item-file item)))))))
 
 (defun magit-stage-all ()
   (interactive)
